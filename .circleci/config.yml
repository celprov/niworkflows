--- conflicted
+++ resolved
@@ -42,12 +42,8 @@
 
 version: 2.1
 orbs:
-<<<<<<< HEAD
   docker: circleci/docker@2.2.0
-=======
-  docker: circleci/docker@1.6.0
   codecov: codecov/codecov@3.2.4
->>>>>>> 0fb914b2
 
 jobs:
   build:
@@ -209,13 +205,6 @@
     steps:
       - attach_workspace:
           at: /tmp
-<<<<<<< HEAD
-      - run:
-          name: Install pipx
-          command: pip3 install pipx
-
-=======
->>>>>>> 0fb914b2
       - restore_cache:
           keys:
             - build-v1-{{ .Branch }}-{{ .Revision }}
@@ -226,13 +215,8 @@
 
       - restore_cache:
           keys:
-<<<<<<< HEAD
-            - data-v3-{{ .Branch }}-{{ epoch }}
             - data-v3-{{ .Branch }}-
             - data-v3-master-
-=======
-            - data-v3-{{ .Branch }}-
->>>>>>> 0fb914b2
 
       - run:
           name: Run unit tests
@@ -252,18 +236,9 @@
                      --ignore=niworkflows/func/tests/ \
                      --pyargs niworkflows
 
-<<<<<<< HEAD
-      - run:
-          name: Submit unit test coverage
-          command: |
-            cd /tmp/src/niworkflows
-            pipx run codecov --file /tmp/tests/summaries/unittests.xml \
-                --flags unittests -e CIRCLE_JOB
-=======
       - codecov/upload:
           file: /tmp/tests/summaries/unittests.xml
           flags: unittests
->>>>>>> 0fb914b2
 
       - run:
           name: Run reportlet tests
@@ -277,21 +252,11 @@
               -v ${PWD}:/tmp niworkflows:latest \
               pytest -n auto --junit-xml=/tmp/summaries/reportlets.xml \
                      --cov niworkflows --cov-report xml:/tmp/summaries/reportlets.xml \
-<<<<<<< HEAD
                      --pyargs niworkflows.tests
-      - run:
-          name: Submit reportlet test coverage
-          command: |
-            cd /tmp/src/niworkflows
-            pipx run codecov --file /tmp/tests/summaries/reportlets.xml \
-                --flags reportlettests -e CIRCLE_JOB
-=======
-                     niworkflows/tests/
 
       - codecov/upload:
           file: /tmp/tests/summaries/reportlets.xml
           flags: reportlettests
->>>>>>> 0fb914b2
 
       - run:
           name: Clean up tests directory
@@ -304,118 +269,6 @@
       - store_test_results:
           path: /tmp/tests/summaries/
 
-<<<<<<< HEAD
-=======
-  test_masks:
-    machine:
-      image: ubuntu-2004:202104-01
-    working_directory: /tmp/masks
-    steps:
-      - attach_workspace:
-          at: /tmp
-
-      - run:
-          name: Determine whether regression tests (masks) must be executed
-          command: |
-            cd /tmp/src/niworkflows
-            set +e
-            test_masks="$( git log --format=oneline -n 1 $CIRCLE_SHA1 | grep -i -E '\[test[ _]?masks?\]' )$( echo $CIRCLE_BRANCH | grep -i -E '^masks?/' )"
-            set -e
-            if [[ "x${CIRCLE_TAG}" = "x" && "${CIRCLE_BRANCH}" != "master" && "x${test_masks}" = "x" ]]; then
-              echo "Not a tag or master branch, not a ``masks?/`` branch, no ``[test_masks]`` label in commit message"
-              echo "Skipping download of test data for mask regressions."
-              circleci step halt
-            fi
-
-      - restore_cache:
-          keys:
-            - mask-regressions-v0-{{ .Branch }}-{{ .Revision }}-
-
-      - restore_cache:
-          keys:
-            - build-v1-{{ .Branch }}-
-      - run:
-          name: Docker authentication
-          command: |
-            if [[ -n $DOCKER_PAT ]]; then
-              echo "$DOCKER_PAT" | docker login -u $DOCKER_USER --password-stdin
-            fi
-      - run:
-          name: Set up Docker registry
-          command: |
-            if [[ -f /tmp/images/registry.tar.gz ]]; then
-              echo "Loading saved registry image"
-              docker load < /tmp/images/registry.tar.gz
-            else
-              echo "Pulling registry image from DockerHub"
-              docker pull registry:2
-              mkdir -p /tmp/images
-              docker save registry:2 | gzip > /tmp/images/registry.tar.gz
-            fi
-            docker run -d -p 5000:5000 --restart=always --name=registry \
-                -v /tmp/docker:/var/lib/registry registry:2
-      - run:
-          name: Pull images to registry
-          command: |
-            docker pull localhost:5000/niworkflows
-            docker tag localhost:5000/niworkflows niworkflows:latest
-      - restore_cache:
-          keys:
-            - masks-workdir-v3-{{ .Branch }}-
-            - masks-workdir-v3-maint/1.3.x-
-            - masks-workdir-v3-master-
-            - masks-workdir-v3-
-      - run:
-          name: Run regression tests on EPI masks
-          no_output_timeout: 2h
-          command: |
-            mkdir -p /tmp/masks/{reports,workdir} && \
-            docker run -ti -u $(id -u) -w /src/niworkflows \
-              -v /tmp/templateflow:/templateflow \
-              -v /tmp/data/epi-references:/data -v /tmp/masks/reports:/tmp/masks/reports \
-              -e COVERAGE_FILE=/tmp/masks/reports/.coverage \
-              -e TEMPLATEFLOW_HOME=/templateflow -e TEMPLATEFLOW_AUTOUPDATE=off \
-              -e FMRIPREP_REGRESSION_SOURCE=/data \
-              -e FMRIPREP_REGRESSION_REPORTS=/tmp/masks/reports \
-              -e CACHED_WORK_DIRECTORY=/tmp/work -v /tmp/masks/workdir:/tmp/work \
-              niworkflows:latest \
-              coverage run -p --rcfile=setup.cfg \
-                     -m pytest --junit-xml=/tmp/masks/reports/regression.xml \
-                     niworkflows/func/tests/
-      - run:
-          name: Clear reports folder & delete plot generator cache
-          command: |
-            pushd reports/
-            tar cvfz fmriprep_bold_mask.tar.gz fmriprep_bold_mask/*/*.nii.gz
-            rm -rf /tmp/masks/reports/fmriprep_bold_mask/
-            popd
-            find workdir/ -name "mask_diff_plot" -exec rm -rf {} +
-      - store_artifacts:
-          path: /tmp/masks/reports
-      - store_test_results:
-          path: /tmp/masks/reports
-      - save_cache:
-         key: masks-workdir-v3-{{ .Branch }}-{{ epoch }}
-         paths:
-            - /tmp/masks/workdir
-
-      - run:
-          name: Coverage preparation
-          command: |
-            docker run -ti -u $(id -u) -w /tmp/masks/reports \
-              -e COVERAGE_FILE=/tmp/masks/reports/.coverage \
-              -v /tmp/masks/reports:/tmp/masks/reports \
-              niworkflows:latest coverage combine
-            docker run -ti -u $(id -u) -w /tmp/masks/reports \
-              -e COVERAGE_FILE=/tmp/masks/reports/.coverage \
-              -v /tmp/masks/reports:/tmp/masks/reports \
-              niworkflows:latest coverage xml -o coverage.xml
-
-      - codecov/upload:
-          file: /tmp/tests/summaries/unittests.xml
-          flags: masks
-
->>>>>>> 0fb914b2
   test_package:
     <<: *python_defaults
     steps:
