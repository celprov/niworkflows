version: 2.1
orbs:
  docker: circleci/docker@1.6.0

jobs:
  build:
    machine:
      # https://discuss.circleci.com/t/linux-machine-executor-images-2021-april-q2-update/39928
      # upgrade Docker version
      image: ubuntu-2004:202104-01
    working_directory: /tmp/src/niworkflows
    environment:
      TZ: "/usr/share/zoneinfo/America/Los_Angeles"
      SCRATCH: "/scratch"
    steps:
      - restore_cache:
          keys:
            - build-v1-{{ .Branch }}-{{ .Revision }}
            - build-v1--{{ .Revision }}
            - build-v1-{{ .Branch }}-
<<<<<<< HEAD
=======
            - build-v1-maint/1.4.x-
>>>>>>> 506bf14c
            - build-v1-master-
            - build-v1-
          paths:
            - /tmp/docker
            - /tmp/images
      - run:
          name: Docker authentication
          command: |
            if [[ -n $DOCKER_PAT ]]; then
              echo "$DOCKER_PAT" | docker login -u $DOCKER_USER --password-stdin
            fi
      - run:
          name: Set up Docker registry
          command: |
            if [[ -f /tmp/images/registry.tar.gz ]]; then
              echo "Loading saved registry image"
              docker load < /tmp/images/registry.tar.gz
            else
              echo "Pulling registry image from DockerHub"
              docker pull registry:2
              mkdir -p /tmp/images
              docker save registry:2 | gzip > /tmp/images/registry.tar.gz
            fi
            docker run -d -p 5000:5000 --restart=always --name=registry \
                -v /tmp/docker:/var/lib/registry registry:2
      - run:
          name: Pull existing images
          command: |
            set +e
            docker pull localhost:5000/ubuntu
            success=$?
            set -e
            if [[ "$success" = "0" ]]; then
                echo "Pulling from local registry"
                docker tag localhost:5000/ubuntu ubuntu:focal-20210416
                docker pull localhost:5000/niworkflows
                docker tag localhost:5000/niworkflows niworkflows:latest
            else
                echo "Pulling from Docker Hub"
                docker pull ubuntu:focal-20210416
                docker tag ubuntu:focal-20210416 localhost:5000/ubuntu
                docker push localhost:5000/ubuntu
            fi

      - checkout
      - run:
          name: Build Docker image & push to registry
          no_output_timeout: 60m
          command: |
            e=1 && for i in {1..5}; do
              docker build --rm --cache-from=niworkflows:latest \
                -t niworkflows:latest \
                --build-arg BUILD_DATE=`date -u +"%Y-%m-%dT%H:%M:%SZ"` \
                --build-arg VCS_REF=`git rev-parse --short HEAD` \
                --build-arg VERSION=`python3 get_version.py` . \
              && e=0 && break || sleep 15
            done && [ "$e" -eq "0" ]
            docker tag niworkflows:latest localhost:5000/niworkflows
            docker push localhost:5000/niworkflows
      - run:
          name: Docker registry garbage collection
          command: |
            docker exec -it registry /bin/registry garbage-collect --delete-untagged \
                /etc/docker/registry/config.yml
      - save_cache:
          key: build-v1-{{ .Branch }}-{{ .Revision }}
          paths:
            - /tmp/docker
            - /tmp/images

  get_data:
    docker:
      - image: continuumio/miniconda3:4.9.2-alpine
    working_directory: /tmp/data
    environment:
      - TEMPLATEFLOW_HOME: /tmp/templateflow
    steps:
      - restore_cache:
          keys:
            - env-v2-{{ .Branch }}-
<<<<<<< HEAD
=======
            - env-v2-maint/1.4.x-
>>>>>>> 506bf14c
            - env-v2-master-
            - env-v2-
      - run:
          name: Setup git-annex, DataLad & TemplateFlow
          command: |
            apk update && apk add --no-cache coreutils
<<<<<<< HEAD
            conda install -y -c conda-forge datalad git wget
=======
            conda install -y -c conda-forge python=*=*cpython datalad git wget
>>>>>>> 506bf14c
            python -m pip install --no-cache-dir -U datalad-osf templateflow
            git config --global user.name 'NiPreps Bot'
            git config --global user.email 'nipreps@gmail.com'
      - save_cache:
          key: env-v2-{{ .Branch }}-{{ .BuildNum }}
          paths:
            - /opt/conda

      - restore_cache:
          keys:
            - data-v3-{{ .Branch }}-{{ epoch }}
            - data-v3-{{ .Branch }}-
<<<<<<< HEAD
=======
            - data-v3-maint/1.4.x-
>>>>>>> 506bf14c
            - data-v3-master-
            - data-v3-
      - run:
          name: Get test data from ds000003
          command: |
            if [[ ! -d ds000003 ]]; then
              datalad install -r https://github.com/nipreps-data/ds000003.git
            fi
            datalad update -r --merge -d ds000003/
            datalad get -J 2 -r -d ds000003/ ds000003/*

      - run:
          name: Get test data from ds000030
          command: |
            if [[ ! -d ds000030 ]]; then
              datalad install -r https://github.com/nipreps-data/ds000030.git
            fi
            datalad update -r --merge -d ds000030/
            datalad get -J 2 -r -d ds000030/ ds000030/sub-10228/func/*

      - run:
          name: Get BIDS test data stub
          command: |
            mkdir -p /tmp/data
            if [[ ! -d /tmp/data/BIDS-examples-1-enh-ds054 ]]; then
              wget --retry-connrefused --waitretry=5 --read-timeout=20 --timeout=15 -t 0 -q \
                -O BIDS-examples-1-enh-ds054.zip "http://github.com/chrisfilo/BIDS-examples-1/archive/enh/ds054.zip"
              unzip BIDS-examples-1-enh-ds054.zip -d /tmp/data/
            else
              echo "BIDS stub was cached"
            fi
      - save_cache:
         key: data-v3-{{ .Branch }}-{{ epoch }}
         paths:
            - /tmp/data/ds000003
            - /tmp/data/ds000030
            - /tmp/data/BIDS-examples-1-enh-ds054
      - run:
          name: Store FreeSurfer license file
          command: |
            mkdir -p /tmp/fslicense
            cd /tmp/fslicense
            echo "cHJpbnRmICJrcnp5c3p0b2YuZ29yZ29sZXdza2lAZ21haWwuY29tXG41MTcyXG4gKkN2dW12RVYzelRmZ1xuRlM1Si8yYzFhZ2c0RVxuIiA+IGxpY2Vuc2UudHh0Cg==" | base64 -d | sh

      - checkout:
          path: /tmp/src/niworkflows

      - persist_to_workspace:
          root: /tmp
          paths:
            - fslicense
            - src/

  test_pytest:
    machine:
      image: ubuntu-2004:202104-01
    working_directory: /tmp/tests
    steps:
      - attach_workspace:
          at: /tmp
      - run:
          name: Get codecov
          command: python -m pip install codecov
      - restore_cache:
          keys:
            - build-v1-{{ .Branch }}-{{ .Revision }}
<<<<<<< HEAD
            - build-v1--{{ .Revision }}
            - build-v1-{{ .Branch }}-
            - build-v1-master-
            - build-v1-
=======
>>>>>>> 506bf14c
      - run:
          name: Docker authentication
          command: |
            if [[ -n $DOCKER_PAT ]]; then
              echo "$DOCKER_PAT" | docker login -u $DOCKER_USER --password-stdin
            fi
      - run:
          name: Set up Docker registry
          command: |
            if [[ -f /tmp/images/registry.tar.gz ]]; then
              echo "Loading saved registry image"
              docker load < /tmp/images/registry.tar.gz
            else
              echo "Pulling registry image from DockerHub"
              docker pull registry:2
            fi
            docker run -d -p 5000:5000 --restart=always --name=registry \
                -v /tmp/docker:/var/lib/registry registry:2
      - run:
          name: Pull images from registry
          command: |
            docker pull localhost:5000/niworkflows
            docker tag localhost:5000/niworkflows niworkflows:latest

      - restore_cache:
          keys:
            - data-v3-{{ .Branch }}-{{ epoch }}
<<<<<<< HEAD
            - data-v3-{{ .Branch }}-
            - data-v3-master-
            - data-v3-
=======
>>>>>>> 506bf14c

      - run:
          name: Run unit tests
          no_output_timeout: 2h
          command: |
            mkdir -p $PWD/artifacts $PWD/summaries
            docker run -u $( id -u ):$( id -g ) -it --rm -w /src/niworkflows \
              -e COVERAGE_FILE=/tmp/summaries/.pytest.coverage \
              -e SAVE_CIRCLE_ARTIFACTS="/tmp/artifacts/" \
              -e TEST_DATA_HOME=/data -v /tmp/data:/data \
              -e FS_LICENSE=/etc/fslicense.txt \
              -v /tmp/fslicense/license.txt:/etc/fslicense.txt:ro \
              -v ${PWD}:/tmp niworkflows:latest \
              pytest --junit-xml=/tmp/summaries/pytest.xml \
                     --cov niworkflows --cov-report xml:/tmp/summaries/unittests.xml \
                     --ignore=niworkflows/tests/ \
                     --ignore=niworkflows/func/tests/ \
                     niworkflows/

      - run:
          name: Submit unit test coverage
          command: |
            cd /tmp/src/niworkflows
            python -m codecov --file /tmp/tests/summaries/unittests.xml \
                --flags unittests -e CIRCLE_JOB

      - run:
          name: Run reportlet tests
          no_output_timeout: 2h
          command: |
            docker run -u $( id -u ):$( id -g ) -it --rm -w /src/niworkflows \
              -e COVERAGE_FILE=/tmp/summaries/.reportlets.coverage \
              -e SAVE_CIRCLE_ARTIFACTS="/tmp/artifacts/" \
              -e TEST_DATA_HOME=/data -v /tmp/data:/data \
              -v /tmp/fslicense/license.txt:/opt/freesurfer/license.txt:ro \
              -v ${PWD}:/tmp niworkflows:latest \
              pytest -n auto --junit-xml=/tmp/summaries/reportlets.xml \
                     --cov niworkflows --cov-report xml:/tmp/summaries/reportlets.xml \
                     niworkflows/tests/
      - run:
          name: Submit reportlet test coverage
          command: |
            cd /tmp/src/niworkflows
            python -m codecov --file /tmp/tests/summaries/reportlets.xml \
                --flags reportlettests -e CIRCLE_JOB

      - run:
          name: Clean up tests directory
          command: |
            rm -rf /tmp/tests/pytest-of-root

      - store_artifacts:
          path: /tmp/tests/artifacts

      - store_test_results:
          path: /tmp/tests/summaries/

  test_package:
    docker:
      - image: cimg/python:3.9
    working_directory: /tmp/src/niworkflows
    steps:
      - checkout
      - run:
          name: Install build depends
          command: python -m pip install "setuptools>=40.8.0" "pip>=19" "twine<2.0" docutils
      - run:
          name: Build and check
          command: |
            python setup.py sdist
            python -m twine check dist/*
      - run:
          name: Validate version
          command: |
            THISVERSION=$( python get_version.py )
            python -m pip install dist/*.tar.gz
            mkdir empty
            cd empty
            INSTALLED=$( python -c 'import niworkflows; print(niworkflows.__version__)' )
            test "${CIRCLE_TAG:-$THISVERSION}" == "$INSTALLED"

  deploy_pypi:
    docker:
      - image: cimg/python:3.9
    working_directory: /tmp/src/niworkflows
    steps:
      - checkout
      - run:
          name: Install build depends
          command: python -m pip install "setuptools>=40.8.0" "pip>=19" "twine<2.0" docutils
      - run:
          name: Build and check
          command: |
            python setup.py check -r -s
            python setup.py sdist
            python -m twine check dist/*
      - run:
          name: Validate version
          command: |
            THISVERSION=$( python3 get_version.py )
            python -m pip install dist/*.tar.gz
            mkdir empty
            cd empty
            INSTALLED=$( python -c 'import niworkflows; print(niworkflows.__version__)' )
            test "${CIRCLE_TAG:-$THISVERSION}" == "$INSTALLED"
      - run:
          name: Upload to PyPi
          command: |
            python -m twine upload dist/*

  deploy_docker:
    machine:
      image: ubuntu-2004:202104-01
    working_directory: /tmp/src/
    steps:
      - restore_cache:
          keys:
            - build-v1-{{ .Branch }}-{{ .Revision }}
<<<<<<< HEAD
            - build-v1--{{ .Revision }}
            - build-v1-{{ .Branch }}-
            - build-v1-master-
            - build-v1-
=======
>>>>>>> 506bf14c
          paths:
            - /tmp/docker
            - /tmp/images
      - run:
          name: Docker authentication
          command: |
            if [[ -n $DOCKER_PAT ]]; then
              echo "$DOCKER_PAT" | docker login -u $DOCKER_USER --password-stdin
            fi
      - run:
          name: Set up Docker registry
          command: |
            if [[ -f /tmp/images/registry.tar.gz ]]; then
              echo "Loading saved registry image"
              docker load < /tmp/images/registry.tar.gz
            else
              echo "Pulling registry image from DockerHub"
              docker pull registry:2
            fi
            docker run -d -p 5000:5000 --restart=always --name=registry \
                -v /tmp/docker:/var/lib/registry registry:2
      - run:
          name: Pull images from local registry
          command: |
            docker pull localhost:5000/niworkflows
            docker tag localhost:5000/niworkflows nipreps/niworkflows:latest
      - run:
          name: Deploy to Docker Hub
          no_output_timeout: 40m
          command: |
            docker push nipreps/niworkflows:latest
            docker tag nipreps/niworkflows nipreps/niworkflows:$CIRCLE_TAG
            docker push nipreps/niworkflows:$CIRCLE_TAG

  build_docs:
    docker:
      - image: cimg/python:3.9
    environment:
      - FSLOUTPUTTYPE: NIFTI
      - SUBJECTS_DIR: /tmp/subjects
    steps:
      - checkout
      - run:
          name: Create subjects folder
          command: mkdir -p $SUBJECTS_DIR
      - run:
          name: Install Graphviz
          command: sudo apt update && sudo apt -y install graphviz
      - run:
          name: Install deps
          command: |
            python -m pip install --no-cache-dir -U "pip>=20.3"
            python -m pip install --no-cache-dir -r docs/requirements.txt
            eval "$(pyenv init -)"
      - run:
          name: Install Niworkflows
          command: |
            python -m pip install .
      - run:
          name: Build only this commit
          command: |
            BRANCH=$( echo $CIRCLE_BRANCH | sed 's+/+_+g' )
            make -C docs SPHINXOPTS="-W" BUILDDIR="$HOME/docs" OUTDIR=${CIRCLE_TAG:-$BRANCH} html
      - store_artifacts:
          path: ~/docs

workflows:
  version: 2
  build_test_deploy:
    jobs:
      - build:
          filters:
            tags:
              only: /.*/
      - get_data:
          filters:
            tags:
              only: /.*/

      - test_package:
          filters:
            branches:
              ignore:
                - /masks?\/.*/
            tags:
              only: /.*/

      - test_pytest:
          requires:
            - build
            - get_data
          filters:
            branches:
              ignore:
                - /docs?\/.*/
                - /masks?\/.*/
            tags:
              only: /.*/

      - deploy_pypi:
          requires:
            - test_pytest
            - test_package
            - build_docs
          filters:
            branches:
              ignore: /.*/
            tags:
              only: /.*/

      - deploy_docker:
          requires:
            - deploy_pypi
          filters:
            branches:
              ignore: /.*/
            tags:
              only: /.*/

      - build_docs:
          filters:
            branches:
              ignore:
                - /tests?\/.*/
                - /ds005\/.*/
                - /ds054\/.*/
            tags:
              only: /.*/<|MERGE_RESOLUTION|>--- conflicted
+++ resolved
@@ -18,10 +18,7 @@
             - build-v1-{{ .Branch }}-{{ .Revision }}
             - build-v1--{{ .Revision }}
             - build-v1-{{ .Branch }}-
-<<<<<<< HEAD
-=======
-            - build-v1-maint/1.4.x-
->>>>>>> 506bf14c
+            - build-v1-maint/1.6.x-
             - build-v1-master-
             - build-v1-
           paths:
@@ -102,21 +99,14 @@
       - restore_cache:
           keys:
             - env-v2-{{ .Branch }}-
-<<<<<<< HEAD
-=======
-            - env-v2-maint/1.4.x-
->>>>>>> 506bf14c
+            - env-v2-maint/1.6.x-
             - env-v2-master-
             - env-v2-
       - run:
           name: Setup git-annex, DataLad & TemplateFlow
           command: |
             apk update && apk add --no-cache coreutils
-<<<<<<< HEAD
-            conda install -y -c conda-forge datalad git wget
-=======
             conda install -y -c conda-forge python=*=*cpython datalad git wget
->>>>>>> 506bf14c
             python -m pip install --no-cache-dir -U datalad-osf templateflow
             git config --global user.name 'NiPreps Bot'
             git config --global user.email 'nipreps@gmail.com'
@@ -129,10 +119,7 @@
           keys:
             - data-v3-{{ .Branch }}-{{ epoch }}
             - data-v3-{{ .Branch }}-
-<<<<<<< HEAD
-=======
-            - data-v3-maint/1.4.x-
->>>>>>> 506bf14c
+            - data-v3-maint/1.6.x-
             - data-v3-master-
             - data-v3-
       - run:
@@ -199,13 +186,6 @@
       - restore_cache:
           keys:
             - build-v1-{{ .Branch }}-{{ .Revision }}
-<<<<<<< HEAD
-            - build-v1--{{ .Revision }}
-            - build-v1-{{ .Branch }}-
-            - build-v1-master-
-            - build-v1-
-=======
->>>>>>> 506bf14c
       - run:
           name: Docker authentication
           command: |
@@ -233,12 +213,6 @@
       - restore_cache:
           keys:
             - data-v3-{{ .Branch }}-{{ epoch }}
-<<<<<<< HEAD
-            - data-v3-{{ .Branch }}-
-            - data-v3-master-
-            - data-v3-
-=======
->>>>>>> 506bf14c
 
       - run:
           name: Run unit tests
@@ -357,13 +331,6 @@
       - restore_cache:
           keys:
             - build-v1-{{ .Branch }}-{{ .Revision }}
-<<<<<<< HEAD
-            - build-v1--{{ .Revision }}
-            - build-v1-{{ .Branch }}-
-            - build-v1-master-
-            - build-v1-
-=======
->>>>>>> 506bf14c
           paths:
             - /tmp/docker
             - /tmp/images
