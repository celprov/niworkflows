--- conflicted
+++ resolved
@@ -252,15 +252,7 @@
         func_data = _safe_get_data(img_nii, ensure_finite=True)
         func_data = func_data[..., nskip:]
         ntsteps = func_data.shape[-1]
-
-<<<<<<< HEAD
-=======
-        # Dilate brain mask
-        crown_mask, func_seg_mask = get_dilated_brainmask(np.bool_(atlaslabels), np.bool_(brainmask))
-        # Remove the brain from the crown mask
-        crown_mask[func_seg_mask] = False
-
->>>>>>> 2cb9c902
+        
         # Map segmentation to brain areas
         # Boolean defining whether the default look up table is being used
         default_lut = False
